--- conflicted
+++ resolved
@@ -74,11 +74,8 @@
 from netmiko.terminal_server import TerminalServerTelnet
 from netmiko.ubiquiti import UbiquitiEdgeSSH
 from netmiko.vyos import VyOSSSH
-<<<<<<< HEAD
 from netmiko.oneaccess import OneaccessOneOSTelnet, OneaccessOneOSSSH
 from netmiko.mellanox import MellanoxMlnxosSSH
-=======
->>>>>>> e9fb65a8
 
 
 # The keys of this dictionary are the supported device_types
@@ -159,11 +156,8 @@
     "ubiquiti_edgeswitch": UbiquitiEdgeSSH,
     "vyatta_vyos": VyOSSSH,
     "vyos": VyOSSSH,
-<<<<<<< HEAD
     "oneaccess_oneos": OneaccessOneOSSSH,
     "mellanox_mlnxos": MellanoxMlnxosSSH,
-=======
->>>>>>> e9fb65a8
 }
 
 FILE_TRANSFER_MAP = {
