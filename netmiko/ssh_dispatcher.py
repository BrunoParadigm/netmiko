--- conflicted
+++ resolved
@@ -93,9 +93,10 @@
     'cisco_xe': CiscoIosSSH,
     'cisco_xr': CiscoXrSSH,
     'coriant': CoriantSSH,
-    'dell_dnos6': DellDNOS6SSH,
     'dell_dnos9': DellForce10SSH,
     'dell_force10': DellForce10SSH,
+    'dell_os6': DellDNOS6SSH,
+    'dell_os9': DellForce10SSH,
     'dell_os10': DellOS10SSH,
     'dell_powerconnect': DellPowerConnectSSH,
     'dell_isilon': DellIsilonSSH,
@@ -171,12 +172,7 @@
 CLASS_MAPPER['brocade_netiron_telnet'] = ExtremeNetironTelnet
 CLASS_MAPPER['calix_b6_telnet'] = CalixB6Telnet
 CLASS_MAPPER['cisco_ios_telnet'] = CiscoIosTelnet
-<<<<<<< HEAD
-=======
-CLASS_MAPPER['arista_eos_telnet'] = AristaTelnet
-CLASS_MAPPER['juniper_junos_telnet'] = JuniperTelnet
 CLASS_MAPPER['dell_dnos6_telnet'] = DellDNOS6Telnet
->>>>>>> 6cdd6ac6
 CLASS_MAPPER['dell_powerconnect_telnet'] = DellPowerConnectTelnet
 CLASS_MAPPER['extreme_telnet'] = ExtremeExosTelnet
 CLASS_MAPPER['extreme_exos_telnet'] = ExtremeExosTelnet
