"""Controls selection of proper class based on the device type."""
from netmiko.a10 import A10SSH
from netmiko.accedian import AccedianSSH
from netmiko.alcatel import AlcatelAosSSH
from netmiko.arista import AristaSSH, AristaTelnet
from netmiko.arista import AristaFileTransfer
from netmiko.apresia import ApresiaAeosSSH, ApresiaAeosTelnet
from netmiko.aruba import ArubaSSH
from netmiko.calix import CalixB6SSH, CalixB6Telnet
from netmiko.checkpoint import CheckPointGaiaSSH
from netmiko.ciena import CienaSaosSSH, CienaSaosTelnet, CienaSaosFileTransfer
from netmiko.cisco import CiscoAsaSSH, CiscoAsaFileTransfer
from netmiko.cisco import (
    CiscoIosSSH,
    CiscoIosFileTransfer,
    CiscoIosTelnet,
    CiscoIosSerial,
)
from netmiko.cisco import CiscoNxosSSH, CiscoNxosFileTransfer
from netmiko.cisco import CiscoS300SSH
from netmiko.cisco import CiscoTpTcCeSSH
from netmiko.cisco import CiscoWlcSSH
from netmiko.cisco import CiscoXrSSH, CiscoXrTelnet, CiscoXrFileTransfer
from netmiko.citrix import NetscalerSSH
from netmiko.cloudgenix import CloudGenixIonSSH
from netmiko.coriant import CoriantSSH
from netmiko.dell import DellDNOS6SSH
from netmiko.dell import DellDNOS6Telnet
from netmiko.dell import DellForce10SSH
from netmiko.dell import DellOS10SSH, DellOS10FileTransfer
from netmiko.dell import DellPowerConnectSSH
from netmiko.dell import DellPowerConnectTelnet
from netmiko.dell import DellIsilonSSH
from netmiko.dlink import DlinkDSTelnet, DlinkDSSSH
from netmiko.eltex import EltexSSH, EltexEsrSSH
from netmiko.endace import EndaceSSH
from netmiko.enterasys import EnterasysSSH
from netmiko.extreme import ExtremeErsSSH
from netmiko.extreme import ExtremeExosSSH
from netmiko.extreme import ExtremeExosTelnet
from netmiko.extreme import ExtremeNetironSSH
from netmiko.extreme import ExtremeNetironTelnet
from netmiko.extreme import ExtremeNosSSH
from netmiko.extreme import ExtremeSlxSSH
from netmiko.extreme import ExtremeVspSSH
from netmiko.extreme import ExtremeWingSSH
from netmiko.f5 import F5TmshSSH
from netmiko.f5 import F5LinuxSSH
from netmiko.flexvnf import FlexvnfSSH
from netmiko.fortinet import FortinetSSH
from netmiko.hp import HPProcurveSSH, HPProcurveTelnet, HPComwareSSH, HPComwareTelnet
from netmiko.huawei import HuaweiSSH, HuaweiVrpv8SSH, HuaweiTelnet
from netmiko.huawei import HuaweiSmartAXSSH
from netmiko.ipinfusion import IpInfusionOcNOSSSH, IpInfusionOcNOSTelnet
from netmiko.juniper import JuniperSSH, JuniperTelnet, JuniperScreenOsSSH
from netmiko.juniper import JuniperFileTransfer
from netmiko.keymile import KeymileSSH, KeymileNOSSSH
from netmiko.linux import LinuxSSH, LinuxFileTransfer
from netmiko.mikrotik import MikrotikRouterOsSSH
from netmiko.mikrotik import MikrotikSwitchOsSSH
from netmiko.mellanox import MellanoxMlnxosSSH
from netmiko.mrv import MrvLxSSH
from netmiko.mrv import MrvOptiswitchSSH
from netmiko.netapp import NetAppcDotSSH
from netmiko.nokia import NokiaSrosSSH
from netmiko.oneaccess import OneaccessOneOSTelnet, OneaccessOneOSSSH
from netmiko.ovs import OvsLinuxSSH
from netmiko.paloalto import PaloAltoPanosSSH
from netmiko.paloalto import PaloAltoPanosTelnet
from netmiko.pluribus import PluribusSSH
from netmiko.quanta import QuantaMeshSSH
from netmiko.rad import RadETXSSH
from netmiko.rad import RadETXTelnet
from netmiko.ruckus import RuckusFastironSSH
from netmiko.ruckus import RuckusFastironTelnet
from netmiko.ruijie import RuijieOSSSH, RuijieOSTelnet
from netmiko.sophos import SophosSfosSSH
from netmiko.terminal_server import TerminalServerSSH
from netmiko.terminal_server import TerminalServerTelnet
from netmiko.ubiquiti import UbiquitiEdgeSSH
from netmiko.ubiquiti import UbiquitiUnifiSwitchSSH
from netmiko.vyos import VyOSSSH
<<<<<<< HEAD
from netmiko.watchguard import WatchguardFirewareSSH
=======
from netmiko.yamaha import YamahaSSH
from netmiko.yamaha import YamahaTelnet
>>>>>>> 3dc14291


# The keys of this dictionary are the supported device_types
CLASS_MAPPER_BASE = {
    "a10": A10SSH,
    "accedian": AccedianSSH,
    "alcatel_aos": AlcatelAosSSH,
    "alcatel_sros": NokiaSrosSSH,
    "apresia_aeos": ApresiaAeosSSH,
    "arista_eos": AristaSSH,
    "aruba_os": ArubaSSH,
    "avaya_ers": ExtremeErsSSH,
    "avaya_vsp": ExtremeVspSSH,
    "brocade_fastiron": RuckusFastironSSH,
    "brocade_netiron": ExtremeNetironSSH,
    "brocade_nos": ExtremeNosSSH,
    "brocade_vdx": ExtremeNosSSH,
    "brocade_vyos": VyOSSSH,
    "checkpoint_gaia": CheckPointGaiaSSH,
    "calix_b6": CalixB6SSH,
    "ciena_saos": CienaSaosSSH,
    "cisco_asa": CiscoAsaSSH,
    "cisco_ios": CiscoIosSSH,
    "cisco_nxos": CiscoNxosSSH,
    "cisco_s300": CiscoS300SSH,
    "cisco_tp": CiscoTpTcCeSSH,
    "cisco_wlc": CiscoWlcSSH,
    "cisco_xe": CiscoIosSSH,
    "cisco_xr": CiscoXrSSH,
    "cloudgenix_ion": CloudGenixIonSSH,
    "coriant": CoriantSSH,
    "dell_dnos9": DellForce10SSH,
    "dell_force10": DellForce10SSH,
    "dell_os6": DellDNOS6SSH,
    "dell_os9": DellForce10SSH,
    "dell_os10": DellOS10SSH,
    "dell_powerconnect": DellPowerConnectSSH,
    "dell_isilon": DellIsilonSSH,
    "dlink_ds": DlinkDSSSH,
    "endace": EndaceSSH,
    "eltex": EltexSSH,
    "eltex_esr": EltexEsrSSH,
    "enterasys": EnterasysSSH,
    "extreme": ExtremeExosSSH,
    "extreme_ers": ExtremeErsSSH,
    "extreme_exos": ExtremeExosSSH,
    "extreme_netiron": ExtremeNetironSSH,
    "extreme_nos": ExtremeNosSSH,
    "extreme_slx": ExtremeSlxSSH,
    "extreme_vdx": ExtremeNosSSH,
    "extreme_vsp": ExtremeVspSSH,
    "extreme_wing": ExtremeWingSSH,
    "f5_ltm": F5TmshSSH,
    "f5_tmsh": F5TmshSSH,
    "f5_linux": F5LinuxSSH,
    "flexvnf": FlexvnfSSH,
    "fortinet": FortinetSSH,
    "generic_termserver": TerminalServerSSH,
    "hp_comware": HPComwareSSH,
    "hp_procurve": HPProcurveSSH,
    "huawei": HuaweiSSH,
    "huawei_smartax": HuaweiSmartAXSSH,
    "huawei_olt": HuaweiSmartAXSSH,
    "huawei_vrpv8": HuaweiVrpv8SSH,
    "ipinfusion_ocnos": IpInfusionOcNOSSSH,
    "juniper": JuniperSSH,
    "juniper_junos": JuniperSSH,
    "juniper_screenos": JuniperScreenOsSSH,
    "keymile": KeymileSSH,
    "keymile_nos": KeymileNOSSSH,
    "linux": LinuxSSH,
    "mikrotik_routeros": MikrotikRouterOsSSH,
    "mikrotik_switchos": MikrotikSwitchOsSSH,
    "mellanox": MellanoxMlnxosSSH,
    "mellanox_mlnxos": MellanoxMlnxosSSH,
    "mrv_lx": MrvLxSSH,
    "mrv_optiswitch": MrvOptiswitchSSH,
    "netapp_cdot": NetAppcDotSSH,
    "netscaler": NetscalerSSH,
    "nokia_sros": NokiaSrosSSH,
    "oneaccess_oneos": OneaccessOneOSSSH,
    "ovs_linux": OvsLinuxSSH,
    "paloalto_panos": PaloAltoPanosSSH,
    "pluribus": PluribusSSH,
    "quanta_mesh": QuantaMeshSSH,
    "rad_etx": RadETXSSH,
    "ruckus_fastiron": RuckusFastironSSH,
    "ruijie_os": RuijieOSSSH,
    "sophos_sfos": SophosSfosSSH,
    "ubiquiti_edge": UbiquitiEdgeSSH,
    "ubiquiti_edgeswitch": UbiquitiEdgeSSH,
    "ubiquiti_unifiswitch": UbiquitiUnifiSwitchSSH,
    "vyatta_vyos": VyOSSSH,
    "vyos": VyOSSSH,
<<<<<<< HEAD
    "watchguard_fireware": WatchguardFirewareSSH,
=======
    "yamaha": YamahaSSH,
>>>>>>> 3dc14291
}

FILE_TRANSFER_MAP = {
    "arista_eos": AristaFileTransfer,
    "ciena_saos": CienaSaosFileTransfer,
    "cisco_asa": CiscoAsaFileTransfer,
    "cisco_ios": CiscoIosFileTransfer,
    "cisco_nxos": CiscoNxosFileTransfer,
    "cisco_xe": CiscoIosFileTransfer,
    "cisco_xr": CiscoXrFileTransfer,
    "dell_os10": DellOS10FileTransfer,
    "juniper_junos": JuniperFileTransfer,
    "linux": LinuxFileTransfer,
}

# Also support keys that end in _ssh
new_mapper = {}
for k, v in CLASS_MAPPER_BASE.items():
    new_mapper[k] = v
    alt_key = k + "_ssh"
    new_mapper[alt_key] = v
CLASS_MAPPER = new_mapper

new_mapper = {}
for k, v in FILE_TRANSFER_MAP.items():
    new_mapper[k] = v
    alt_key = k + "_ssh"
    new_mapper[alt_key] = v
FILE_TRANSFER_MAP = new_mapper

# Add telnet drivers
CLASS_MAPPER["apresia_aeos_telnet"] = ApresiaAeosTelnet
CLASS_MAPPER["arista_eos_telnet"] = AristaTelnet
CLASS_MAPPER["brocade_fastiron_telnet"] = RuckusFastironTelnet
CLASS_MAPPER["brocade_netiron_telnet"] = ExtremeNetironTelnet
CLASS_MAPPER["calix_b6_telnet"] = CalixB6Telnet
CLASS_MAPPER["ciena_saos_telnet"] = CienaSaosTelnet
CLASS_MAPPER["cisco_ios_telnet"] = CiscoIosTelnet
CLASS_MAPPER["cisco_xr_telnet"] = CiscoXrTelnet
CLASS_MAPPER["dell_dnos6_telnet"] = DellDNOS6Telnet
CLASS_MAPPER["dell_powerconnect_telnet"] = DellPowerConnectTelnet
CLASS_MAPPER["dlink_ds_telnet"] = DlinkDSTelnet
CLASS_MAPPER["extreme_telnet"] = ExtremeExosTelnet
CLASS_MAPPER["extreme_exos_telnet"] = ExtremeExosTelnet
CLASS_MAPPER["extreme_netiron_telnet"] = ExtremeNetironTelnet
CLASS_MAPPER["generic_termserver_telnet"] = TerminalServerTelnet
CLASS_MAPPER["hp_procurve_telnet"] = HPProcurveTelnet
CLASS_MAPPER["hp_comware_telnet"] = HPComwareTelnet
CLASS_MAPPER["huawei_telnet"] = HuaweiTelnet
CLASS_MAPPER["ipinfusion_ocnos_telnet"] = IpInfusionOcNOSTelnet
CLASS_MAPPER["juniper_junos_telnet"] = JuniperTelnet
CLASS_MAPPER["paloalto_panos_telnet"] = PaloAltoPanosTelnet
CLASS_MAPPER["oneaccess_oneos_telnet"] = OneaccessOneOSTelnet
CLASS_MAPPER["rad_etx_telnet"] = RadETXTelnet
CLASS_MAPPER["ruckus_fastiron_telnet"] = RuckusFastironTelnet
<<<<<<< HEAD
CLASS_MAPPER["ruijie_os_telnet"] = RuijieOSTelnet
=======
CLASS_MAPPER["yamaha_telnet"] = YamahaTelnet
>>>>>>> 3dc14291

# Add serial drivers
CLASS_MAPPER["cisco_ios_serial"] = CiscoIosSerial

# Add general terminal_server driver and autodetect
CLASS_MAPPER["terminal_server"] = TerminalServerSSH
CLASS_MAPPER["autodetect"] = TerminalServerSSH

platforms = list(CLASS_MAPPER.keys())
platforms.sort()
platforms_base = list(CLASS_MAPPER_BASE.keys())
platforms_base.sort()
platforms_str = "\n".join(platforms_base)
platforms_str = "\n" + platforms_str

scp_platforms = list(FILE_TRANSFER_MAP.keys())
scp_platforms.sort()
scp_platforms_str = "\n".join(scp_platforms)
scp_platforms_str = "\n" + scp_platforms_str


def ConnectHandler(*args, **kwargs):
    """Factory function selects the proper class and creates object based on device_type."""
    if kwargs["device_type"] not in platforms:
        raise ValueError(
            "Unsupported device_type: "
            "currently supported platforms are: {}".format(platforms_str)
        )
    ConnectionClass = ssh_dispatcher(kwargs["device_type"])
    return ConnectionClass(*args, **kwargs)


def ssh_dispatcher(device_type):
    """Select the class to be instantiated based on vendor/platform."""
    return CLASS_MAPPER[device_type]


def redispatch(obj, device_type, session_prep=True):
    """Dynamically change Netmiko object's class to proper class.
    Generally used with terminal_server device_type when you need to redispatch after interacting
    with terminal server.
    """
    new_class = ssh_dispatcher(device_type)
    obj.device_type = device_type
    obj.__class__ = new_class
    if session_prep:
        obj._try_session_preparation()


def FileTransfer(*args, **kwargs):
    """Factory function selects the proper SCP class and creates object based on device_type."""
    if len(args) >= 1:
        device_type = args[0].device_type
    else:
        device_type = kwargs["ssh_conn"].device_type
    if device_type not in scp_platforms:
        raise ValueError(
            "Unsupported SCP device_type: "
            "currently supported platforms are: {}".format(scp_platforms_str)
        )
    FileTransferClass = FILE_TRANSFER_MAP[device_type]
    return FileTransferClass(*args, **kwargs)<|MERGE_RESOLUTION|>--- conflicted
+++ resolved
@@ -80,12 +80,9 @@
 from netmiko.ubiquiti import UbiquitiEdgeSSH
 from netmiko.ubiquiti import UbiquitiUnifiSwitchSSH
 from netmiko.vyos import VyOSSSH
-<<<<<<< HEAD
 from netmiko.watchguard import WatchguardFirewareSSH
-=======
 from netmiko.yamaha import YamahaSSH
 from netmiko.yamaha import YamahaTelnet
->>>>>>> 3dc14291
 
 
 # The keys of this dictionary are the supported device_types
@@ -180,11 +177,8 @@
     "ubiquiti_unifiswitch": UbiquitiUnifiSwitchSSH,
     "vyatta_vyos": VyOSSSH,
     "vyos": VyOSSSH,
-<<<<<<< HEAD
     "watchguard_fireware": WatchguardFirewareSSH,
-=======
     "yamaha": YamahaSSH,
->>>>>>> 3dc14291
 }
 
 FILE_TRANSFER_MAP = {
@@ -240,11 +234,8 @@
 CLASS_MAPPER["oneaccess_oneos_telnet"] = OneaccessOneOSTelnet
 CLASS_MAPPER["rad_etx_telnet"] = RadETXTelnet
 CLASS_MAPPER["ruckus_fastiron_telnet"] = RuckusFastironTelnet
-<<<<<<< HEAD
 CLASS_MAPPER["ruijie_os_telnet"] = RuijieOSTelnet
-=======
 CLASS_MAPPER["yamaha_telnet"] = YamahaTelnet
->>>>>>> 3dc14291
 
 # Add serial drivers
 CLASS_MAPPER["cisco_ios_serial"] = CiscoIosSerial
