from __future__ import unicode_literals

import re
import time
import os

from netmiko.base_connection import BaseConnection
from netmiko.scp_handler import BaseFileTransfer, SCPConn


class JuniperSSH(BaseConnection):
    """
    Implement methods for interacting with Juniper Networks devices.

    Disables `enable()` and `check_enable_mode()`
    methods.  Overrides several methods for Juniper-specific compatibility.
    """
    def session_preparation(self):
        """
        Prepare the session after the connection has been established.

        Disable paging (the '--more--' prompts).
        Set the base prompt for interaction ('>').
        """
        self._test_channel_read()
        self.enter_cli_mode()
        self.set_base_prompt()
        self.disable_paging(command="set cli screen-length 0")
        self.set_terminal_width(command='set cli screen-width 511')
        # Clear the read buffer
        time.sleep(.3 * self.global_delay_factor)
        self.clear_buffer()

    def enter_cli_mode(self):
        """Check if at shell prompt root@ and go into CLI."""
        delay_factor = self.select_delay_factor(delay_factor=0)
        count = 0
        cur_prompt = ''
        while count < 50:
            self.write_channel(self.RETURN)
            time.sleep(.1 * delay_factor)
            cur_prompt = self.read_channel()
            if re.search(r'root@', cur_prompt) or re.search(r"^%$", cur_prompt.strip()):
                self.write_channel("cli" + self.RETURN)
                time.sleep(.3 * delay_factor)
                self.clear_buffer()
                break
            elif '>' in cur_prompt or '#' in cur_prompt:
                break
            count += 1

    def check_enable_mode(self, *args, **kwargs):
        """No enable mode on Juniper."""
        pass

    def enable(self, *args, **kwargs):
        """No enable mode on Juniper."""
        pass

    def exit_enable_mode(self, *args, **kwargs):
        """No enable mode on Juniper."""
        pass

    def check_config_mode(self, check_string=']'):
        """Checks if the device is in configuration mode or not."""
        return super(JuniperSSH, self).check_config_mode(check_string=check_string)

    def config_mode(self, config_command='configure'):
        """Enter configuration mode."""
        return super(JuniperSSH, self).config_mode(config_command=config_command)

    def exit_config_mode(self, exit_config='exit configuration-mode'):
        """Exit configuration mode."""
        output = ""
        if self.check_config_mode():
            output = self.send_command_timing(exit_config, strip_prompt=False, strip_command=False)
            if 'Exit with uncommitted changes?' in output:
                output += self.send_command_timing('yes', strip_prompt=False, strip_command=False)
            if self.check_config_mode():
                raise ValueError("Failed to exit configuration mode")
        return output

    def commit(self, confirm=False, confirm_delay=None, check=False, comment='',
               and_quit=False, delay_factor=1):
        """
        Commit the candidate configuration.

        Commit the entered configuration. Raise an error and return the failure
        if the commit fails.

        Automatically enters configuration mode

        default:
            command_string = commit
        check and (confirm or confirm_dely or comment):
            Exception
        confirm_delay and no confirm:
            Exception
        confirm:
            confirm_delay option
            comment option
            command_string = commit confirmed or commit confirmed <confirm_delay>
        check:
            command_string = commit check

        """
        delay_factor = self.select_delay_factor(delay_factor)

        if check and (confirm or confirm_delay or comment):
            raise ValueError("Invalid arguments supplied with commit check")

        if confirm_delay and not confirm:
            raise ValueError("Invalid arguments supplied to commit method both confirm and check")

        # Select proper command string based on arguments provided
        command_string = 'commit'
        commit_marker = 'commit complete'
        if check:
            command_string = 'commit check'
            commit_marker = 'configuration check succeeds'
        elif confirm:
            if confirm_delay:
                command_string = 'commit confirmed ' + str(confirm_delay)
            else:
                command_string = 'commit confirmed'
            commit_marker = 'commit confirmed will be automatically rolled back in'

        # wrap the comment in quotes
        if comment:
            if '"' in comment:
                raise ValueError("Invalid comment contains double quote")
            comment = '"{0}"'.format(comment)
            command_string += ' comment ' + comment

        if and_quit:
            command_string += ' and-quit'

        # Enter config mode (if necessary)
        output = self.config_mode()
        # and_quit will get out of config mode on commit
        if and_quit:
            prompt = self.base_prompt
            output += self.send_command_expect(command_string, expect_string=prompt,
                                               strip_prompt=False,
                                               strip_command=False, delay_factor=delay_factor)
        else:
            output += self.send_command_expect(command_string, strip_prompt=False,
                                               strip_command=False, delay_factor=delay_factor)

        if commit_marker not in output:
            raise ValueError("Commit failed with the following errors:\n\n{0}"
                             .format(output))

        return output

    def strip_prompt(self, *args, **kwargs):
        """Strip the trailing router prompt from the output."""
        a_string = super(JuniperSSH, self).strip_prompt(*args, **kwargs)
        return self.strip_context_items(a_string)

    def strip_context_items(self, a_string):
        """Strip Juniper-specific output.

        Juniper will also put a configuration context:
        [edit]

        and various chassis contexts:
        {master:0}, {backup:1}

        This method removes those lines.
        """
        strings_to_strip = [
            r'\[edit.*\]',
            r'\{master:.*\}',
            r'\{backup:.*\}',
            r'\{line.*\}',
            r'\{primary.*\}',
            r'\{secondary.*\}',
        ]

        response_list = a_string.split(self.RESPONSE_RETURN)
        last_line = response_list[-1]

        for pattern in strings_to_strip:
            if re.search(pattern, last_line):
                return self.RESPONSE_RETURN.join(response_list[:-1])
        return a_string


class JuniperFileTransfer(BaseFileTransfer):
    """Juniper SCP File Transfer driver."""
    def __init__(self, ssh_conn, source_file, dest_file, file_system="/var/tmp", direction='put'):
        msg = "Juniper SCP Driver is under development and not fully implemented"
        raise NotImplementedError(msg)
        self.ssh_ctl_chan = ssh_conn
        self.dest_file = dest_file
        self.direction = direction

        self.file_system = file_system

        if direction == 'put':
            self.source_file = source_file
<<<<<<< HEAD
            # self.source_md5 = self.file_md5(source_file)
            self.file_size = os.stat(self.source_file).st_size
        elif direction == 'get':
            self.source_file = "{}/{}".format(file_system, source_file)
            # self.source_md5 = self.remote_md5(remote_file=source_file)
=======
            self.source_md5 = self.file_md5(source_file)
            self.file_size = os.stat(self.source_file).st_size
        elif direction == 'get':
            self.source_file = "{}/{}".format(file_system, source_file)
            self.source_md5 = self.remote_md5(remote_file=source_file)
>>>>>>> 01a81db0
            self.file_size = self.remote_file_size(remote_file=self.source_file)
        else:
            raise ValueError("Invalid direction specified")

    def __enter__(self):
        """Context manager setup"""
        self.establish_scp_conn()
        return self

    def __exit__(self, exc_type, exc_value, traceback):
        """Context manager cleanup."""
        self.close_scp_chan()

    def establish_scp_conn(self):
        """Establish SCP connection."""
        self.scp_conn = SCPConn(self.ssh_ctl_chan)

    def close_scp_chan(self):
        """Close the SCP connection to the remote network device."""
        self.scp_conn.close()
        self.scp_conn = None

    def remote_space_available(self, search_pattern=""):
        """Return space available on remote device."""
        # Ensure at BSD prompt
        self.ssh_ctl_chan.send_command('start shell sh', expect_string=r"[\$#]")
        remote_cmd = "/bin/df -k {}".format(self.file_system)
        remote_output = self.ssh_ctl_chan.send_command(remote_cmd, expect_string=r"[\$#]")

        # Try to ensure parsing is correct:
        # Filesystem  512-blocks  Used   Avail Capacity  Mounted on
        # /dev/bo0s3f    1264808 16376 1147248     1%    /cf/var
        remote_output = remote_output.strip()
        fields = remote_output.splitlines()

        # First line is the header; second is the actual file system info
        header_line = fields[0]
        filesystem_line = fields[1]

        if 'Filesystem' not in header_line or 'Avail' not in header_line.split()[3]:
            # Filesystem  512-blocks  Used   Avail Capacity  Mounted on
            msg = "Parsing error, unexpected output from {}:\n{}".format(remote_cmd,
                                                                         remote_output)
            raise ValueError(msg)

        space_available = filesystem_line.split()[3]
        if not re.search(r"^\d+$", space_available):
            msg = "Parsing error, unexpected output from {}:\n{}".format(remote_cmd,
                                                                         remote_output)
            raise ValueError(msg)

        # Ensure back at CLI prompt
        self.ssh_ctl_chan.send_command('cli', expect_string=r">")
        return int(space_available) * 1024

    def check_file_exists(self, remote_cmd=""):
        """Check if the dest_file already exists on the file system (return boolean)."""
        if self.direction == 'put':
            self.ssh_ctl_chan.send_command('start shell sh', expect_string=r"[\$#]")
            remote_cmd = "ls {}/{}".format(self.file_system, self.dest_file)
            remote_out = self.ssh_ctl_chan.send_command(remote_cmd, expect_string=r"[\$#]")

            # Ensure back at CLI prompt
            self.ssh_ctl_chan.send_command('cli', expect_string=r">")
            return self.dest_file in remote_out

        elif self.direction == 'get':
            return os.path.exists(self.dest_file)

    def remote_file_size(self, remote_cmd="", remote_file=None):
        """Get the file size of the remote file."""
        if remote_file is None:
            if self.direction == 'put':
                remote_file = self.dest_file
            elif self.direction == 'get':
                remote_file = self.source_file
        if not remote_cmd:
            remote_cmd = "ls -l {}".format(remote_file)
        # Ensure at BSD prompt
        self.ssh_ctl_chan.send_command('start shell sh', expect_string=r"[\$#]")
        remote_out = self.ssh_ctl_chan.send_command(remote_cmd, expect_string=r"[\$#]")
        escape_file_name = re.escape(remote_file)
        pattern = r".*({}).*".format(escape_file_name)
        match = re.search(pattern, remote_out)
        if match:
            # Format: -rw-r--r--  1 pyclass  wheel  12 Nov  5 19:07 /var/tmp/test3.txt
            line = match.group(0)
            file_size = line.split()[4]

        # Ensure back at CLI prompt
        self.ssh_ctl_chan.send_command('cli', expect_string=r">")
        return int(file_size)

    @staticmethod
    def process_md5(md5_output, pattern=r"= (.*)"):
        """
        Process the string to retrieve the MD5 hash

        Output from JUNOS
        MD5 (file_name) = 3a608f654faf9afa0d8368984de1a5ce
        """
        match = re.search(pattern, md5_output)
        if match:
            return match.group(1)
        else:
            raise ValueError("Invalid output from MD5 command: {0}".format(md5_output))

    def compare_md5(self):
        """Compare md5 of file on network device to md5 of local file"""
        if self.direction == 'put':
            remote_md5 = self.remote_md5()
            return self.source_md5 == remote_md5
        elif self.direction == 'get':
            local_md5 = self.file_md5(self.dest_file)
            return self.source_md5 == local_md5

    def remote_md5(self, base_cmd='file checksum md5', remote_file=None):
        if remote_file is None:
            if self.direction == 'put':
                remote_file = self.dest_file
            elif self.direction == 'get':
                remote_file = self.source_file
            remote_md5_cmd = "{0} {1}{2}".format(base_cmd, self.file_system, remote_file)
            dest_md5 = self.ssh_ctl_chan.send_command(remote_md5_cmd, delay_factor=3.0)
            dest_md5 = self.process_md5(dest_md5)
            return dest_md5

    def put_file(self):
        """SCP copy the file from the local system to the remote device."""
        destination = "{}/{}".format(self.file_system, self.dest_file)
        self.scp_conn.scp_transfer_file(self.source_file, destination)
        # Must close the SCP connection to get the file written (flush)
        self.scp_conn.close()

    def verify_file(self):
        """Verify the file has been transferred correctly."""
        return self.compare_md5()

    def enable_scp(self, cmd=None):
        raise NotImplementedError

    def disable_scp(self, cmd=None):
        raise NotImplementedError<|MERGE_RESOLUTION|>--- conflicted
+++ resolved
@@ -5,7 +5,7 @@
 import os
 
 from netmiko.base_connection import BaseConnection
-from netmiko.scp_handler import BaseFileTransfer, SCPConn
+from netmiko.scp_handler import BaseFileTransfer
 
 
 class JuniperSSH(BaseConnection):
@@ -30,6 +30,14 @@
         # Clear the read buffer
         time.sleep(.3 * self.global_delay_factor)
         self.clear_buffer()
+
+    def _enter_shell(self):
+        """Enter the Bourne Shell."""
+        return self.send_command('start shell sh', expect_string=r"[\$#]")
+
+    def _return_cli(self):
+        """Return to the Juniper CLI."""
+        return self.send_command('exit', expect_string=r"[#>]")
 
     def enter_cli_mode(self):
         """Check if at shell prompt root@ and go into CLI."""
@@ -193,42 +201,21 @@
         msg = "Juniper SCP Driver is under development and not fully implemented"
         raise NotImplementedError(msg)
         self.ssh_ctl_chan = ssh_conn
+        self.source_file = source_file
         self.dest_file = dest_file
         self.direction = direction
 
         self.file_system = file_system
 
         if direction == 'put':
-            self.source_file = source_file
-<<<<<<< HEAD
-            # self.source_md5 = self.file_md5(source_file)
-            self.file_size = os.stat(self.source_file).st_size
-        elif direction == 'get':
-            self.source_file = "{}/{}".format(file_system, source_file)
-            # self.source_md5 = self.remote_md5(remote_file=source_file)
-=======
             self.source_md5 = self.file_md5(source_file)
             self.file_size = os.stat(self.source_file).st_size
         elif direction == 'get':
             self.source_file = "{}/{}".format(file_system, source_file)
             self.source_md5 = self.remote_md5(remote_file=source_file)
->>>>>>> 01a81db0
             self.file_size = self.remote_file_size(remote_file=self.source_file)
         else:
             raise ValueError("Invalid direction specified")
-
-    def __enter__(self):
-        """Context manager setup"""
-        self.establish_scp_conn()
-        return self
-
-    def __exit__(self, exc_type, exc_value, traceback):
-        """Context manager cleanup."""
-        self.close_scp_chan()
-
-    def establish_scp_conn(self):
-        """Establish SCP connection."""
-        self.scp_conn = SCPConn(self.ssh_ctl_chan)
 
     def close_scp_chan(self):
         """Close the SCP connection to the remote network device."""
@@ -237,8 +224,7 @@
 
     def remote_space_available(self, search_pattern=""):
         """Return space available on remote device."""
-        # Ensure at BSD prompt
-        self.ssh_ctl_chan.send_command('start shell sh', expect_string=r"[\$#]")
+        self.ssh_ctl_chan._enter_shell()
         remote_cmd = "/bin/df -k {}".format(self.file_system)
         remote_output = self.ssh_ctl_chan.send_command(remote_cmd, expect_string=r"[\$#]")
 
@@ -246,11 +232,11 @@
         # Filesystem  512-blocks  Used   Avail Capacity  Mounted on
         # /dev/bo0s3f    1264808 16376 1147248     1%    /cf/var
         remote_output = remote_output.strip()
-        fields = remote_output.splitlines()
+        output_lines = remote_output.splitlines()
 
         # First line is the header; second is the actual file system info
-        header_line = fields[0]
-        filesystem_line = fields[1]
+        header_line = output_lines[0]
+        filesystem_line = output_lines[1]
 
         if 'Filesystem' not in header_line or 'Avail' not in header_line.split()[3]:
             # Filesystem  512-blocks  Used   Avail Capacity  Mounted on
@@ -264,19 +250,16 @@
                                                                          remote_output)
             raise ValueError(msg)
 
-        # Ensure back at CLI prompt
-        self.ssh_ctl_chan.send_command('cli', expect_string=r">")
+        self.ssh_ctl_chan._return_cli()
         return int(space_available) * 1024
 
     def check_file_exists(self, remote_cmd=""):
         """Check if the dest_file already exists on the file system (return boolean)."""
         if self.direction == 'put':
-            self.ssh_ctl_chan.send_command('start shell sh', expect_string=r"[\$#]")
+            self.ssh_ctl_chan._enter_shell()
             remote_cmd = "ls {}/{}".format(self.file_system, self.dest_file)
             remote_out = self.ssh_ctl_chan.send_command(remote_cmd, expect_string=r"[\$#]")
-
-            # Ensure back at CLI prompt
-            self.ssh_ctl_chan.send_command('cli', expect_string=r">")
+            self.ssh_ctl_chan._return_cli()
             return self.dest_file in remote_out
 
         elif self.direction == 'get':
@@ -291,65 +274,23 @@
                 remote_file = self.source_file
         if not remote_cmd:
             remote_cmd = "ls -l {}".format(remote_file)
-        # Ensure at BSD prompt
-        self.ssh_ctl_chan.send_command('start shell sh', expect_string=r"[\$#]")
+
+        self.ssh_ctl_chan._enter_shell()
         remote_out = self.ssh_ctl_chan.send_command(remote_cmd, expect_string=r"[\$#]")
         escape_file_name = re.escape(remote_file)
-        pattern = r".*({}).*".format(escape_file_name)
+        pattern = r"\s+({}).*".format(escape_file_name)
         match = re.search(pattern, remote_out)
         if match:
             # Format: -rw-r--r--  1 pyclass  wheel  12 Nov  5 19:07 /var/tmp/test3.txt
             line = match.group(0)
             file_size = line.split()[4]
 
-        # Ensure back at CLI prompt
-        self.ssh_ctl_chan.send_command('cli', expect_string=r">")
+        self.ssh_ctl_chan._return_cli()
         return int(file_size)
 
-    @staticmethod
-    def process_md5(md5_output, pattern=r"= (.*)"):
-        """
-        Process the string to retrieve the MD5 hash
-
-        Output from JUNOS
-        MD5 (file_name) = 3a608f654faf9afa0d8368984de1a5ce
-        """
-        match = re.search(pattern, md5_output)
-        if match:
-            return match.group(1)
-        else:
-            raise ValueError("Invalid output from MD5 command: {0}".format(md5_output))
-
-    def compare_md5(self):
-        """Compare md5 of file on network device to md5 of local file"""
-        if self.direction == 'put':
-            remote_md5 = self.remote_md5()
-            return self.source_md5 == remote_md5
-        elif self.direction == 'get':
-            local_md5 = self.file_md5(self.dest_file)
-            return self.source_md5 == local_md5
-
     def remote_md5(self, base_cmd='file checksum md5', remote_file=None):
-        if remote_file is None:
-            if self.direction == 'put':
-                remote_file = self.dest_file
-            elif self.direction == 'get':
-                remote_file = self.source_file
-            remote_md5_cmd = "{0} {1}{2}".format(base_cmd, self.file_system, remote_file)
-            dest_md5 = self.ssh_ctl_chan.send_command(remote_md5_cmd, delay_factor=3.0)
-            dest_md5 = self.process_md5(dest_md5)
-            return dest_md5
-
-    def put_file(self):
-        """SCP copy the file from the local system to the remote device."""
-        destination = "{}/{}".format(self.file_system, self.dest_file)
-        self.scp_conn.scp_transfer_file(self.source_file, destination)
-        # Must close the SCP connection to get the file written (flush)
-        self.scp_conn.close()
-
-    def verify_file(self):
-        """Verify the file has been transferred correctly."""
-        return self.compare_md5()
+        return super(JuniperFileTransfer, self).remote_md5(base_cmd=base_cmd,
+                                                           remote_file=remote_file)
 
     def enable_scp(self, cmd=None):
         raise NotImplementedError
